language: python

python:
  - 2.7

env:
<<<<<<< HEAD
  - DJANGO=1.5.10
  - DJANGO=1.6.7
=======
  - DJANGO=1.5.8
  - DJANGO=1.6.5
>>>>>>> d5659571

branches:
  only:
    - master
    - echo-message

install:
  - pip install -q Django==$DJANGO
  - pip install -r examples/chatserver/tests/requirements.txt
  - python setup.py -q install

services:
  - redis-server

before_script:
  - pip freeze

script:
  - cd examples && ./manage.py test chatserver --settings=chatserver.tests.settings<|MERGE_RESOLUTION|>--- conflicted
+++ resolved
@@ -4,13 +4,8 @@
   - 2.7
 
 env:
-<<<<<<< HEAD
   - DJANGO=1.5.10
   - DJANGO=1.6.7
-=======
-  - DJANGO=1.5.8
-  - DJANGO=1.6.5
->>>>>>> d5659571
 
 branches:
   only:
